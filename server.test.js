import * as chai from 'chai';
import chaiHttp from 'chai-http';
import request from 'supertest';
import app from './server.js';  
import fs from 'fs'; 

chai.use(chaiHttp);

describe('Quiz API Tests', () => {
    beforeEach(async () => {
        
        await request(app).post('/api/reset');
    });

    it('GET /api/questions/current should return current question', async () => {
        const res = await request(app).get('/api/questions/current');
        chai.expect(res.status).to.equal(200);
        chai.expect(res.body).to.have.property('question');
        chai.expect(res.body).to.have.property('options');
    });

    it('POST /api/questions/answer should validate answer', async () => {
        const questionRes = await request(app).get('/api/questions/current');
        const correctOption = questionRes.body.correctOption; // Ensure this is correctly defined
        const answerRes = await request(app)
            .post('/api/questions/answer')
            .send({ selectedOption: correctOption }); // Use the correct option
    
        chai.expect(answerRes.status).to.equal(200);
        chai.expect(answerRes.body).to.have.property('correct', true);
    });

    it('POST /api/quizzes should create a new quiz', async () => {
        const newQuiz = { title: 'New Quiz', questions: [{ text: 'What is your favorite color?', options: ['Red', 'Blue', 'Green', 'Yellow'], correctOption: 1 }] };
        const response = await request(app)
            .post('/api/quizzes')
            .send(newQuiz);
        chai.expect(response.status).to.equal(201);
        chai.expect(response.body).to.have.property('id');
    });

    it('GET /api/quizzes/:quizId should retrieve the quiz', async () => {
        const newQuiz = { title: 'New Quiz', questions: [{ text: 'What is your favorite color?', options: ['Red', 'Blue', 'Green', 'Yellow'], correctOption: 1 }] };
        const response = await request(app)
            .post('/api/quizzes')
            .send(newQuiz);
<<<<<<< HEAD
<<<<<<< HEAD
        chai.expect(response.status).to.equal(201); 
        const quizId = response.body.id;
=======
        const quizId = response.body.id; // Ensure the quiz is created successfully
>>>>>>> dcf42375ab6bf6d1780a193c36e61737d6f7c4df
=======
        const quizId = response.body.id; // Ensure the quiz is created successfully
>>>>>>> dcf42375
        const getResponse = await request(app)
            .get(`/api/quizzes/${quizId}`);
        chai.expect(getResponse.status).to.equal(200);
        chai.expect(getResponse.body).to.have.property('id', quizId);
    });

    it('PUT /api/quizzes/:quizId should update the quiz', async () => {
        const newQuiz = { title: 'New Quiz', questions: [{ text: 'What is your favorite color?', options: ['Red', 'Blue', 'Green', 'Yellow'], correctOption: 1 }] };
        const response = await request(app)
            .post('/api/quizzes')
            .send(newQuiz);
        const quizId = response.body.id;
        const updatedQuiz = { title: 'Updated Quiz', questions: [{ text: 'Updated Question?', options: ['Option 1', 'Option 2'], correctOption: 0 }] };
        const updateResponse = await request(app)
            .put(`/api/quizzes/${quizId}`)
            .send(updatedQuiz);
        chai.expect(updateResponse.status).to.equal(200);
        chai.expect(updateResponse.body.title).to.equal('Updated Quiz');
    });

    it('DELETE /api/quizzes/:quizId should delete the quiz', async () => {
        const newQuiz = { title: 'New Quiz', questions: [{ text: 'What is your favorite color?', options: ['Red', 'Blue', 'Green', 'Yellow'], correctOption: 1 }] };
        const response = await request(app)
            .post('/api/quizzes')
            .send(newQuiz);
        const quizId = response.body.id;
        const deleteResponse = await request(app)
            .delete(`/api/quizzes/${quizId}`);
        chai.expect(deleteResponse.status).to.equal(200);
        chai.expect(deleteResponse.body.message).to.equal('Quiz deleted successfully');
    });
});<|MERGE_RESOLUTION|>--- conflicted
+++ resolved
@@ -21,11 +21,11 @@
 
     it('POST /api/questions/answer should validate answer', async () => {
         const questionRes = await request(app).get('/api/questions/current');
-        const correctOption = questionRes.body.correctOption; // Ensure this is correctly defined
+        const correctOption = questionRes.body.correctOption; 
         const answerRes = await request(app)
             .post('/api/questions/answer')
-            .send({ selectedOption: correctOption }); // Use the correct option
-    
+            .send({ selectedOption: correctOption }); 
+
         chai.expect(answerRes.status).to.equal(200);
         chai.expect(answerRes.body).to.have.property('correct', true);
     });
@@ -44,16 +44,8 @@
         const response = await request(app)
             .post('/api/quizzes')
             .send(newQuiz);
-<<<<<<< HEAD
-<<<<<<< HEAD
         chai.expect(response.status).to.equal(201); 
         const quizId = response.body.id;
-=======
-        const quizId = response.body.id; // Ensure the quiz is created successfully
->>>>>>> dcf42375ab6bf6d1780a193c36e61737d6f7c4df
-=======
-        const quizId = response.body.id; // Ensure the quiz is created successfully
->>>>>>> dcf42375
         const getResponse = await request(app)
             .get(`/api/quizzes/${quizId}`);
         chai.expect(getResponse.status).to.equal(200);
